--- conflicted
+++ resolved
@@ -15,12 +15,7 @@
 package main
 
 import (
-<<<<<<< HEAD
-	"bytes"
 	"encoding/json"
-	"errors"
-=======
->>>>>>> 01680f15
 	"flag"
 	"fmt"
 	"io/ioutil"
@@ -50,7 +45,13 @@
 	keys       map[string]shadowaead.Cipher
 }
 
-<<<<<<< HEAD
+type connectionError struct {
+	// TODO: create status enums and move to metrics.go
+	status  string
+	message string
+	cause   error
+}
+
 type traffic struct {
 	UserID   string `json:"userID"`
 	Client   string `json:"client"`
@@ -58,55 +59,7 @@
 	ResBytes int64  `json:"resBytes"`
 }
 
-func findAccessKey(clientConn onet.DuplexConn, cipherList map[string]shadowaead.Cipher) (string, onet.DuplexConn, error) {
-	if len(cipherList) == 0 {
-		return "", nil, errors.New("Empty cipher list")
-	} else if len(cipherList) == 1 {
-		for id, cipher := range cipherList {
-			reader := shadowaead.NewShadowsocksReader(clientConn, cipher)
-			writer := shadowaead.NewShadowsocksWriter(clientConn, cipher)
-			return id, onet.WrapConn(clientConn, reader, writer), nil
-		}
-	}
-	// buffer saves the bytes read from shadowConn, in order to allow for replays.
-	var buffer bytes.Buffer
-	// Try each cipher until we find one that authenticates successfully.
-	// This assumes that all ciphers are AEAD.
-	// TODO: Reorder list to try previously successful ciphers first for the client IP.
-	// TODO: Ban and log client IPs with too many failures too quick to protect against DoS.
-	for id, cipher := range cipherList {
-		log.Printf("Trying key %v", id)
-		// tmpReader reuses the bytes read so far, falling back to shadowConn if it needs more
-		// bytes. All bytes read from shadowConn are saved in buffer.
-		tmpReader := io.MultiReader(bytes.NewReader(buffer.Bytes()), io.TeeReader(clientConn, &buffer))
-		// Override the Reader of shadowConn so we can reset it for each cipher test.
-		cipherReader := shadowaead.NewShadowsocksReader(tmpReader, cipher)
-		// Read should read just enough data to authenticate the payload size.
-		_, err := cipherReader.Read(make([]byte, 0))
-		if err != nil {
-			log.Printf("Failed key %v: %v", id, err)
-			continue
-		}
-		log.Printf("Selected key %v", id)
-		// We don't need to replay the bytes anymore, but we don't want to drop those
-		// read so far.
-		ssr := shadowaead.NewShadowsocksReader(io.MultiReader(&buffer, clientConn), cipher)
-		ssw := shadowaead.NewShadowsocksWriter(clientConn, cipher)
-		return id, onet.WrapConn(clientConn, ssr, ssw).(onet.DuplexConn), nil
-	}
-	return "", nil, fmt.Errorf("could not find valid key")
-}
-
-=======
->>>>>>> 01680f15
-type connectionError struct {
-	// TODO: create status enums and move to metrics.go
-	status  string
-	message string
-	cause   error
-}
-
-func TrafficToJSON(t *traffic) string {
+func trafficToJSON(t *traffic) string {
 	b, err := json.Marshal(t)
 	if err != nil {
 		fmt.Println(err)
@@ -118,86 +71,8 @@
 // Listen on addr for incoming connections.
 func (port *SSPort) run(m metrics.ShadowsocksMetrics, r *net.UDPConn) {
 	// TODO: Register initial data metrics at zero.
-<<<<<<< HEAD
-	go udpRemote(port.packetConn, &port.keys, m)
-	for {
-		var clientConn onet.DuplexConn
-		clientConn, err := port.listener.AcceptTCP()
-		if err != nil {
-			log.Printf("failed to accept: %v", err)
-			continue
-		}
-		m.AddOpenTCPConnection()
-
-		go func() (connError *connectionError) {
-			defer func() {
-				if r := recover(); r != nil {
-					log.Printf("ERROR Panic in TCP handler: %v", r)
-				}
-			}()
-			connStart := time.Now()
-			clientConn.(*net.TCPConn).SetKeepAlive(true)
-			keyID := ""
-			var proxyMetrics metrics.ProxyMetrics
-			clientConn = metrics.MeasureConn(clientConn, &proxyMetrics.ProxyClient, &proxyMetrics.ClientProxy)
-			defer func() {
-				connEnd := time.Now()
-				connDuration := connEnd.Sub(connStart)
-				clientConn.Close()
-				status := "OK"
-				if connError != nil {
-					log.Printf("ERROR [TCP] %v: %v", connError.message, connError.cause)
-					status = connError.status
-				}
-				log.Printf("Done with status %v, duration %v", status, connDuration)
-				t := TrafficToJSON(&traffic{
-					UserID:   keyID,
-					Client:   clientConn.RemoteAddr().String(),
-					ReqBytes: proxyMetrics.ProxyTarget,
-					ResBytes: proxyMetrics.ProxyClient,
-				})
-				if r != nil {
-					r.Write([]byte(t))
-					// _, err := r.Write([]byte(t))
-					// if err != nil {
-					// 	log.Printf("WARN report traffic failed, err: %v, traffic: %v", err, t)
-					// }
-				}
-				m.AddClosedTCPConnection(keyID, status, proxyMetrics, connDuration)
-			}()
-
-			keyID, clientConn, err := findAccessKey(clientConn, port.keys)
-			if err != nil {
-				return &connectionError{"ERR_CIPHER", "Failed to find a valid cipher", err}
-			}
-
-			tgt, err := socks.ReadAddr(clientConn)
-			if err != nil {
-				return &connectionError{"ERR_READ_ADDRESS", "Failed to get target address", err}
-			}
-
-			c, err := net.Dial("tcp", tgt.String())
-			if err != nil {
-				return &connectionError{"ERR_CONNECT", "Failed to connect to target", err}
-			}
-			var tgtConn onet.DuplexConn = c.(*net.TCPConn)
-			defer tgtConn.Close()
-			tgtConn.(*net.TCPConn).SetKeepAlive(true)
-			tgtConn = metrics.MeasureConn(tgtConn, &proxyMetrics.ProxyTarget, &proxyMetrics.TargetProxy)
-
-			// TODO: Disable logging in production. This is sensitive.
-			log.Printf("proxy %s <-> %s", clientConn.RemoteAddr(), tgt)
-			_, _, err = onet.Relay(clientConn, tgtConn)
-			if err != nil {
-				return &connectionError{"ERR_RELAY", "Failed to relay traffic", err}
-			}
-			return nil
-		}()
-	}
-=======
 	go runUDPService(port.packetConn, &port.keys, m)
-	runTCPService(port.listener, &port.keys, m)
->>>>>>> 01680f15
+	runTCPService(port.listener, &port.keys, m, r)
 }
 
 type SSServer struct {
