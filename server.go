--- conflicted
+++ resolved
@@ -29,8 +29,8 @@
 	"syscall"
 	"time"
 
-	"github.com/Jigsaw-Code/outline-ss-server/metrics"
-	"github.com/Jigsaw-Code/outline-ss-server/shadowsocks"
+	"github.com/nirocfz/outline-ss-server/metrics"
+	"github.com/nirocfz/outline-ss-server/shadowsocks"
 	"github.com/op/go-logging"
 	"github.com/oschwald/geoip2-golang"
 	"github.com/prometheus/client_golang/prometheus/promhttp"
@@ -47,11 +47,6 @@
 	logger = logging.MustGetLogger("")
 }
 
-<<<<<<< HEAD
-var config struct {
-	UDPTimeout time.Duration
-}
-
 type IPMeta struct {
 	cipherIDList []string
 	last         int64
@@ -63,15 +58,12 @@
 
 var ipCiphers = make(map[uint32]*IPMeta)
 
-=======
->>>>>>> 9fd56671
 type SSPort struct {
 	listener   *net.TCPListener
 	packetConn net.PacketConn
 	keys       map[string]shadowaead.Cipher
 }
 
-<<<<<<< HEAD
 type connectionError struct {
 	// TODO: create status enums and move to metrics.go
 	status  string
@@ -147,29 +139,17 @@
 }
 
 // Listen on addr for incoming connections.
-func (port *SSPort) run(m metrics.ShadowsocksMetrics, r *net.UDPConn) {
-	// TODO: Register initial data metrics at zero.
-	go runUDPService(port.packetConn, &port.keys, m)
-	runTCPService(port.listener, &port.keys, m, r)
-}
-
-type SSServer struct {
-	m      metrics.ShadowsocksMetrics
-	ports  map[int]*SSPort
-	report *net.UDPConn
-=======
-// Listen on addr for incoming connections.
-func (port *SSPort) run(natTimeout time.Duration, m metrics.ShadowsocksMetrics) {
+func (port *SSPort) run(natTimeout time.Duration, m metrics.ShadowsocksMetrics, r *net.UDPConn) {
 	// TODO: Register initial data metrics at zero.
 	go shadowsocks.RunUDPService(natTimeout, port.packetConn, &port.keys, m)
-	shadowsocks.RunTCPService(port.listener, &port.keys, m)
+	shadowsocks.RunTCPService(port.listener, &port.keys, m, r)
 }
 
 type SSServer struct {
 	natTimeout time.Duration
 	m          metrics.ShadowsocksMetrics
 	ports      map[int]*SSPort
->>>>>>> 9fd56671
+	report     *net.UDPConn
 }
 
 func (s *SSServer) startPort(portNum int) error {
@@ -184,11 +164,7 @@
 	logger.Infof("Listening TCP and UDP on port %v", portNum)
 	port := &SSPort{listener: listener, packetConn: packetConn, keys: make(map[string]shadowaead.Cipher)}
 	s.ports[portNum] = port
-<<<<<<< HEAD
-	go port.run(s.m, s.report)
-=======
-	go port.run(s.natTimeout, s.m)
->>>>>>> 9fd56671
+	go port.run(s.natTimeout, s.m, s.report)
 	return nil
 }
 
@@ -260,8 +236,7 @@
 	return nil
 }
 
-<<<<<<< HEAD
-func runSSServer(filename string, sm metrics.ShadowsocksMetrics, reportAddr string) error {
+func runSSServer(filename string, natTimeout time.Duration, sm metrics.ShadowsocksMetrics, reportAddr string) error {
 	var conn *net.UDPConn
 	if len(reportAddr) > 0 {
 		addr, err := net.ResolveUDPAddr("udp", reportAddr)
@@ -273,11 +248,7 @@
 			logger.Errorf("WARN Could not dial: %v", reportAddr)
 		}
 	}
-	server := &SSServer{m: sm, ports: make(map[int]*SSPort), report: conn}
-=======
-func runSSServer(filename string, natTimeout time.Duration, sm metrics.ShadowsocksMetrics) error {
-	server := &SSServer{natTimeout: natTimeout, m: sm, ports: make(map[int]*SSPort)}
->>>>>>> 9fd56671
+	server := &SSServer{natTimeout: natTimeout, m: sm, ports: make(map[int]*SSPort), report: conn}
 	err := server.loadConfig(filename)
 	if err != nil {
 		return fmt.Errorf("Failed to load config file %v: %v", filename, err)
@@ -327,12 +298,8 @@
 	flag.StringVar(&flags.ConfigFile, "config", "", "Configuration filename")
 	flag.StringVar(&flags.MetricsAddr, "metrics", "", "Address for the Prometheus metrics")
 	flag.StringVar(&flags.IPCountryDB, "ip_country_db", "", "Path to the GeoLite2-Country.mmdb file")
-<<<<<<< HEAD
-	flag.DurationVar(&config.UDPTimeout, "udptimeout", 5*time.Minute, "UDP tunnel timeout")
+	flag.DurationVar(&flags.natTimeout, "udptimeout", 5*time.Minute, "UDP tunnel timeout")
 	flag.StringVar(&flags.ReportAddr, "report", "", "address to report traffic")
-=======
-	flag.DurationVar(&flags.natTimeout, "udptimeout", 5*time.Minute, "UDP tunnel timeout")
->>>>>>> 9fd56671
 	flag.BoolVar(&flags.Verbose, "verbose", false, "Enables verbose logging output")
 
 	flag.Parse()
@@ -366,11 +333,7 @@
 		}
 		defer ipCountryDB.Close()
 	}
-<<<<<<< HEAD
-	err = runSSServer(flags.ConfigFile, metrics.NewShadowsocksMetrics(ipCountryDB), flags.ReportAddr)
-=======
-	err = runSSServer(flags.ConfigFile, flags.natTimeout, metrics.NewShadowsocksMetrics(ipCountryDB))
->>>>>>> 9fd56671
+	err = runSSServer(flags.ConfigFile, flags.natTimeout, metrics.NewShadowsocksMetrics(ipCountryDB), flags.ReportAddr)
 	if err != nil {
 		logger.Fatal(err)
 	}
