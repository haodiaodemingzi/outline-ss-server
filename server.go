// Copyright 2018 Jigsaw Operations LLC
//
// Licensed under the Apache License, Version 2.0 (the "License");
// you may not use this file except in compliance with the License.
// You may obtain a copy of the License at
//
//     https://www.apache.org/licenses/LICENSE-2.0
//
// Unless required by applicable law or agreed to in writing, software
// distributed under the License is distributed on an "AS IS" BASIS,
// WITHOUT WARRANTIES OR CONDITIONS OF ANY KIND, either express or implied.
// See the License for the specific language governing permissions and
// limitations under the License.

package main

import (
	"encoding/binary"
	"encoding/json"
	"flag"
	"fmt"
	"io/ioutil"
	"net"
	"net/http"
	"os"
	"os/signal"
	"syscall"
	"time"

	"github.com/Jigsaw-Code/outline-ss-server/metrics"
	"github.com/op/go-logging"
	"github.com/prometheus/client_golang/prometheus/promhttp"
	"github.com/shadowsocks/go-shadowsocks2/core"
	"github.com/shadowsocks/go-shadowsocks2/shadowaead"
	"gopkg.in/yaml.v2"
)

var logger *logging.Logger

func init() {
	logging.SetFormatter(logging.MustStringFormatter("%{color}%{level:.1s}%{time:0102 15:04:05.999999} %{pid} %{shortfile}]%{color:reset} %{message}"))
	logging.SetBackend(logging.NewLogBackend(os.Stderr, "", 0))
	logger = logging.MustGetLogger("")
}

var config struct {
	UDPTimeout time.Duration
}

var ipCiphers = make(map[uint32][]string)

type SSPort struct {
	listener   *net.TCPListener
	packetConn net.PacketConn
	keys       map[string]shadowaead.Cipher
}

type connectionError struct {
	// TODO: create status enums and move to metrics.go
	status  string
	message string
	cause   error
}

type traffic struct {
	UserID   string `json:"userID"`
	Client   string `json:"client"`
	ReqBytes int64  `json:"reqBytes"`
	ResBytes int64  `json:"resBytes"`
}

func ip2int(ip net.IP) uint32 {
	if len(ip) == 16 {
		return binary.BigEndian.Uint32(ip[12:16])
	}
	return binary.BigEndian.Uint32(ip)
}

func getIPFromAddr(remoteAddr net.Addr) uint32 {
	var ip uint32 = 0
	switch addr := remoteAddr.(type) {
	case *net.UDPAddr:
	case *net.TCPAddr:
		ip = ip2int(addr.IP)
	}
	return ip
}

func trafficToJSON(t *traffic) string {
	b, err := json.Marshal(t)
	if err != nil {
		fmt.Println(err)
		return ""
	}
	return string(b)
}

// Listen on addr for incoming connections.
func (port *SSPort) run(m metrics.ShadowsocksMetrics, r *net.UDPConn) {
	// TODO: Register initial data metrics at zero.
	go runUDPService(port.packetConn, &port.keys, m)
	runTCPService(port.listener, &port.keys, m, r)
}

type SSServer struct {
	m      metrics.ShadowsocksMetrics
	ports  map[int]*SSPort
	report *net.UDPConn
}

func (s *SSServer) startPort(portNum int) error {
	listener, err := net.ListenTCP("tcp", &net.TCPAddr{Port: portNum})
	if err != nil {
		return fmt.Errorf("Failed to start TCP on port %v: %v", portNum, err)
	}
	packetConn, err := net.ListenUDP("udp", &net.UDPAddr{Port: portNum})
	if err != nil {
		return fmt.Errorf("Failed to start UDP on port %v: %v", portNum, err)
	}
	logger.Infof("Listening TCP and UDP on port %v", portNum)
	port := &SSPort{listener: listener, packetConn: packetConn, keys: make(map[string]shadowaead.Cipher)}
	s.ports[portNum] = port
	go port.run(s.m, s.report)
	return nil
}

func (s *SSServer) removePort(portNum int) error {
	port, ok := s.ports[portNum]
	if !ok {
		return fmt.Errorf("Port %v doesn't exist", portNum)
	}
	tcpErr := port.listener.Close()
	udpErr := port.packetConn.Close()
	delete(s.ports, portNum)
	if tcpErr != nil {
		return fmt.Errorf("Failed to close listener on %v: %v", portNum, tcpErr)
	}
	if udpErr != nil {
		return fmt.Errorf("Failed to close packetConn on %v: %v", portNum, udpErr)
	}
	logger.Infof("Stopped TCP and UDP on port %v", portNum)
	return nil
}

func (s *SSServer) loadConfig(filename string) error {
	config, err := readConfig(filename)
	if err != nil {
		return fmt.Errorf("Failed to read config file %v: %v", filename, err)
	}

	portChanges := make(map[int]int)
	portKeys := make(map[int]map[string]shadowaead.Cipher)
	for _, keyConfig := range config.Keys {
		portChanges[keyConfig.Port] = 1
		keys, ok := portKeys[keyConfig.Port]
		if !ok {
			keys = make(map[string]shadowaead.Cipher)
			portKeys[keyConfig.Port] = keys
		}
		cipher, err := core.PickCipher(keyConfig.Cipher, nil, keyConfig.Secret)
		if err != nil {
			if err == core.ErrCipherNotSupported {
				return fmt.Errorf("Cipher %v for key %v is not supported", keyConfig.Cipher, keyConfig.ID)
			}
			return fmt.Errorf("Failed to create cipher for key %v: %v", keyConfig.ID, err)
		}
		aead, ok := cipher.(shadowaead.Cipher)
		if !ok {
			return fmt.Errorf("Only AEAD ciphers are supported. Found %v", keyConfig.Cipher)
		}
		keys[keyConfig.ID] = aead
	}
	for port := range s.ports {
		portChanges[port] = portChanges[port] - 1
	}
	for portNum, count := range portChanges {
		if count == -1 {
			if err := s.removePort(portNum); err != nil {
				return fmt.Errorf("Failed to remove port %v: %v", portNum, err)
			}
		} else if count == +1 {
			if err := s.startPort(portNum); err != nil {
				return fmt.Errorf("Failed to start port %v: %v", portNum, err)
			}
		}
	}
	for portNum, keys := range portKeys {
		s.ports[portNum].keys = keys
	}
	logger.Infof("Loaded %v access keys", len(config.Keys))
	s.m.SetNumAccessKeys(len(config.Keys), len(portKeys))
	return nil
}

func runSSServer(filename string, reportAddr string) error {
	addr, err := net.ResolveUDPAddr("udp", reportAddr)
	if err != nil {
		return fmt.Errorf("WARN Could not resolve addr: %v", reportAddr)
	}
	conn, err := net.DialUDP("udp", nil, addr)
	if err != nil {
		log.Printf("WARN Could not dial: %v", reportAddr)
	}

	server := &SSServer{m: metrics.NewShadowsocksMetrics(), ports: make(map[int]*SSPort), report: conn}
	err = server.loadConfig(filename)
	if err != nil {
		return fmt.Errorf("Failed to load config file %v: %v", filename, err)
	}

	sigHup := make(chan os.Signal, 1)
	signal.Notify(sigHup, syscall.SIGHUP)
	go func() {
		for range sigHup {
			logger.Info("Updating config")
			if err := server.loadConfig(filename); err != nil {
				logger.Errorf("Could not reload config: %v", err)
			}
		}
	}()
	return nil
}

type Config struct {
	Keys []struct {
		ID     string
		Port   int
		Cipher string
		Secret string
	}
}

func readConfig(filename string) (*Config, error) {
	config := Config{}
	configData, err := ioutil.ReadFile(filename)
	if err != nil {
		return nil, err
	}
	err = yaml.Unmarshal(configData, &config)
	return &config, err
}

func main() {
	var flags struct {
		ConfigFile  string
		MetricsAddr string
<<<<<<< HEAD
		ReportAddr  string
=======
		Verbose     bool
>>>>>>> a13be062
	}
	flag.StringVar(&flags.ConfigFile, "config", "", "Configuration filename")
	flag.StringVar(&flags.MetricsAddr, "metrics", "", "Address for the Prometheus metrics")
	flag.DurationVar(&config.UDPTimeout, "udptimeout", 5*time.Minute, "UDP tunnel timeout")
<<<<<<< HEAD
	flag.StringVar(&flags.ReportAddr, "report", "", "address to report traffic")
=======
	flag.BoolVar(&flags.Verbose, "verbose", false, "Enables verbose logging output")
>>>>>>> a13be062

	flag.Parse()

	if flags.Verbose {
		logging.SetLevel(logging.DEBUG, "")
	} else {
		logging.SetLevel(logging.INFO, "")
	}

	if flags.ConfigFile == "" {
		flag.Usage()
		return
	}

	if flags.MetricsAddr != "" {
		http.Handle("/metrics", promhttp.Handler())
		go func() {
			logger.Fatal(http.ListenAndServe(flags.MetricsAddr, nil))
		}()
		logger.Infof("Metrics on http://%v/metrics", flags.MetricsAddr)
	}

	err := runSSServer(flags.ConfigFile, flags.ReportAddr)
	if err != nil {
		logger.Fatal(err)
	}

	sigCh := make(chan os.Signal, 1)
	signal.Notify(sigCh, syscall.SIGINT, syscall.SIGTERM)
	<-sigCh
}<|MERGE_RESOLUTION|>--- conflicted
+++ resolved
@@ -20,6 +20,7 @@
 	"flag"
 	"fmt"
 	"io/ioutil"
+	"log"
 	"net"
 	"net/http"
 	"os"
@@ -28,7 +29,6 @@
 	"time"
 
 	"github.com/Jigsaw-Code/outline-ss-server/metrics"
-	"github.com/op/go-logging"
 	"github.com/prometheus/client_golang/prometheus/promhttp"
 	"github.com/shadowsocks/go-shadowsocks2/core"
 	"github.com/shadowsocks/go-shadowsocks2/shadowaead"
@@ -244,20 +244,14 @@
 	var flags struct {
 		ConfigFile  string
 		MetricsAddr string
-<<<<<<< HEAD
 		ReportAddr  string
-=======
 		Verbose     bool
->>>>>>> a13be062
 	}
 	flag.StringVar(&flags.ConfigFile, "config", "", "Configuration filename")
 	flag.StringVar(&flags.MetricsAddr, "metrics", "", "Address for the Prometheus metrics")
 	flag.DurationVar(&config.UDPTimeout, "udptimeout", 5*time.Minute, "UDP tunnel timeout")
-<<<<<<< HEAD
 	flag.StringVar(&flags.ReportAddr, "report", "", "address to report traffic")
-=======
 	flag.BoolVar(&flags.Verbose, "verbose", false, "Enables verbose logging output")
->>>>>>> a13be062
 
 	flag.Parse()
 
