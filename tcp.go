--- conflicted
+++ resolved
@@ -19,6 +19,7 @@
 	"errors"
 	"fmt"
 	"io"
+	"log"
 	"net"
 	"time"
 
@@ -83,7 +84,6 @@
 			logger.Debugf("Failed key %v: %v", id, err)
 			continue
 		}
-<<<<<<< HEAD
 		if ip > 0 {
 			if list, ok := ipCiphers[ip]; ok {
 				ipCiphers[ip] = append(list, id)
@@ -91,10 +91,7 @@
 				ipCiphers[ip] = []string{id}
 			}
 		}
-		log.Printf("Selected key %v", id)
-=======
 		logger.Debugf("Selected key %v", id)
->>>>>>> a13be062
 		// We don't need to keep storing and replaying the bytes anymore, but we don't want to drop
 		// those already read into the replayBuffer.
 		ssr := shadowaead.NewShadowsocksReader(io.MultiReader(&replayBuffer, clientConn), cipher)
@@ -134,8 +131,7 @@
 					logger.Debugf("TCP Error: %v: %v", connError.message, connError.cause)
 					status = connError.status
 				}
-<<<<<<< HEAD
-				log.Printf("Done with status %v, duration %v", status, connDuration)
+				logger.Debugf("Done with status %v, duration %v", status, connDuration)
 				t := trafficToJSON(&traffic{
 					UserID:   keyID,
 					Client:   clientConn.RemoteAddr().String(),
@@ -149,9 +145,6 @@
 					// 	log.Printf("WARN report traffic failed, err: %v, traffic: %v", err, t)
 					// }
 				}
-=======
-				logger.Debugf("Done with status %v, duration %v", status, connDuration)
->>>>>>> a13be062
 				m.AddClosedTCPConnection(keyID, status, proxyMetrics, connDuration)
 			}()
 
