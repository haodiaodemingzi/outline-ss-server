// Copyright 2018 Jigsaw Operations LLC
//
// Licensed under the Apache License, Version 2.0 (the "License");
// you may not use this file except in compliance with the License.
// You may obtain a copy of the License at
//
//     https://www.apache.org/licenses/LICENSE-2.0
//
// Unless required by applicable law or agreed to in writing, software
// distributed under the License is distributed on an "AS IS" BASIS,
// WITHOUT WARRANTIES OR CONDITIONS OF ANY KIND, either express or implied.
// See the License for the specific language governing permissions and
// limitations under the License.

package main

import (
	"errors"
	"fmt"
	"net"
	"time"

	"github.com/Jigsaw-Code/outline-ss-server/metrics"

	"sync"

	"github.com/shadowsocks/go-shadowsocks2/shadowaead"
	"github.com/shadowsocks/go-shadowsocks2/socks"
)

type mode int

const udpBufSize = 64 * 1024

// upack decripts src into dst. It tries each cipher until it finds one that authenticates
// correctly. dst and src must not overlap.
func unpack(dst, src []byte, addr net.Addr, ciphers map[string]shadowaead.Cipher) ([]byte, string, shadowaead.Cipher, error) {
	ip := getIPFromAddr(addr)
	if ip > 0 {
		if list, ok := ipCiphers[ip]; ok {
			for _, id := range list {
				log.Printf("In Small List, Trying UDP cipher %v", id)
				buf, err := shadowaead.Unpack(dst, src, ciphers[id])
				if err != nil {
					log.Printf("In Small List, Failed UDP cipher %v: %v", id, err)
					continue
				}
				log.Printf("In Small List, Selected UDP cipher %v", id)
				return buf, id, ciphers[id], nil
			}
		}
	}
	for id, cipher := range ciphers {
		logger.Debugf("Trying UDP cipher %v", id)
		buf, err := shadowaead.Unpack(dst, src, cipher)
		if err != nil {
			logger.Debugf("Failed UDP cipher %v: %v", id, err)
			continue
		}
<<<<<<< HEAD
		if ip > 0 {
			if list, ok := ipCiphers[ip]; ok {
				ipCiphers[ip] = append(list, id)
			} else {
				ipCiphers[ip] = []string{id}
			}
		}
		log.Printf("Selected UDP cipher %v", id)
=======
		logger.Debugf("Selected UDP cipher %v", id)
>>>>>>> a13be062
		return buf, id, cipher, nil
	}
	return nil, "", nil, errors.New("could not find valid cipher")
}

// Listen on addr for encrypted packets and basically do UDP NAT.
// We take the ciphers as a pointer because it gets replaced on config updates.
func runUDPService(clientConn net.PacketConn, ciphers *map[string]shadowaead.Cipher, m metrics.ShadowsocksMetrics) {
	defer clientConn.Close()

	nm := newNATmap(config.UDPTimeout, m)
	cipherBuf := make([]byte, udpBufSize)
	textBuf := make([]byte, udpBufSize)

	for {
		func() (connError *connectionError) {
			defer func() {
				if r := recover(); r != nil {
					logger.Errorf("Panic in UDP loop: %v", r)
				}
			}()
			keyID := ""
			var clientProxyBytes, proxyTargetBytes int
			defer func() {
				status := "OK"
				if connError != nil {
					logger.Debugf("UDP Error: %v: %v", connError.message, connError.cause)
					status = connError.status
				}
				m.AddClientUDPPacket(keyID, status, clientProxyBytes, proxyTargetBytes)
			}()
			clientProxyBytes, clientAddr, err := clientConn.ReadFrom(cipherBuf)
			if err != nil {
				return &connectionError{"ERR_READ", "Failed to read from client", err}
			}
<<<<<<< HEAD
			defer log.Printf("DEBUG UDP done with %v", clientAddr.String())
			log.Printf("DEBUG UDP Request from %v with %v bytes", clientAddr, clientProxyBytes)
			buf, keyID, cipher, err := unpack(textBuf, cipherBuf[:clientProxyBytes], clientAddr, *ciphers)
=======
			defer logger.Debugf("UDP done with %v", clientAddr.String())
			logger.Debugf("UDP Request from %v with %v bytes", clientAddr, clientProxyBytes)
			buf, keyID, cipher, err := unpack(textBuf, cipherBuf[:clientProxyBytes], *ciphers)
>>>>>>> a13be062
			if err != nil {
				return &connectionError{"ERR_CIPHER", "Failed to upack data from client", err}
			}

			tgtAddr := socks.SplitAddr(buf)
			if tgtAddr == nil {
				return &connectionError{"ERR_READ_ADDRESS", "Failed to get target address", nil}
			}

			tgtUDPAddr, err := net.ResolveUDPAddr("udp", tgtAddr.String())
			if err != nil {
				return &connectionError{"ERR_RESOLVE_ADDRESS", fmt.Sprintf("Failed to resolve target address %v", tgtAddr.String()), err}
			}
			if !tgtUDPAddr.IP.IsGlobalUnicast() {
				return &connectionError{"ERR_ADDRESS_INVALID", fmt.Sprintf("Target address is not global unicast: %v", tgtAddr.String()), err}
			}

			payload := buf[len(tgtAddr):]

			targetConn := nm.Get(clientAddr.String())
			if targetConn == nil {
				targetConn, err = net.ListenPacket("udp", "")
				if err != nil {
					return &connectionError{"ERR_CREATE_SOCKET", "Failed to create UDP socket", err}
				}
				nm.Add(clientAddr, clientConn, cipher, targetConn, keyID)
			}
			logger.Debugf("UDP Nat: client %v <-> proxy exit %v", clientAddr, targetConn.LocalAddr())

			proxyTargetBytes, err = targetConn.WriteTo(payload, tgtUDPAddr) // accept only UDPAddr despite the signature
			if err != nil {
				return &connectionError{"ERR_WRITE", "Failed to write to target", err}
			}
			return nil
		}()
	}
}

// Packet NAT table
type natmap struct {
	sync.RWMutex
	keyConn map[string]net.PacketConn
	timeout time.Duration
	metrics metrics.ShadowsocksMetrics
}

func newNATmap(timeout time.Duration, sm metrics.ShadowsocksMetrics) *natmap {
	m := &natmap{metrics: sm}
	m.keyConn = make(map[string]net.PacketConn)
	m.timeout = timeout
	return m
}

func (m *natmap) Get(key string) net.PacketConn {
	m.RLock()
	defer m.RUnlock()
	return m.keyConn[key]
}

func (m *natmap) set(key string, pc net.PacketConn) {
	m.Lock()
	defer m.Unlock()

	m.keyConn[key] = pc
}

func (m *natmap) del(key string) net.PacketConn {
	m.Lock()
	defer m.Unlock()

	pc, ok := m.keyConn[key]
	if ok {
		delete(m.keyConn, key)
		return pc
	}
	return nil
}

func (m *natmap) Add(clientAddr net.Addr, clientConn net.PacketConn, cipher shadowaead.Cipher, targetConn net.PacketConn, keyID string) {
	m.set(clientAddr.String(), targetConn)

	m.metrics.AddUdpNatEntry()
	go func() {
		timedCopy(clientAddr, clientConn, cipher, targetConn, m.timeout, keyID, m.metrics)
		m.metrics.RemoveUdpNatEntry()
		if pc := m.del(clientAddr.String()); pc != nil {
			pc.Close()
		}
	}()
}

// copy from src to dst at target with read timeout
func timedCopy(clientAddr net.Addr, clientConn net.PacketConn, cipher shadowaead.Cipher, targetConn net.PacketConn,
	timeout time.Duration, keyID string, sm metrics.ShadowsocksMetrics) {
	textBuf := make([]byte, udpBufSize)
	cipherBuf := make([]byte, udpBufSize)

	expired := false
	for !expired {
		var targetProxyBytes, proxyClientBytes int
		connError := func() (connError *connectionError) {
			targetConn.SetReadDeadline(time.Now().Add(timeout))
			targetProxyBytes, raddr, err := targetConn.ReadFrom(textBuf)
			if err != nil {
				if netErr, ok := err.(net.Error); ok {
					if netErr.Timeout() {
						expired = true
						return nil
					}
				}
				return &connectionError{"ERR_READ", "Failed to read from target", err}
			}

			srcAddr := socks.ParseAddr(raddr.String())
			logger.Debugf("UDP response from %v to %v", srcAddr, clientAddr)
			// Shift data buffer to prepend with srcAddr.
			copy(textBuf[len(srcAddr):], textBuf[:targetProxyBytes])
			copy(textBuf, srcAddr)

			buf, err := shadowaead.Pack(cipherBuf, textBuf[:len(srcAddr)+targetProxyBytes], cipher)
			if err != nil {
				return &connectionError{"ERR_PACK", "Failed to pack data to client", err}
			}
			proxyClientBytes, err = clientConn.WriteTo(buf, clientAddr)
			if err != nil {
				return &connectionError{"ERR_WRITE", "Failed to write to client", err}
			}
			return nil
		}()
		status := "OK"
		if connError != nil {
			logger.Debugf("UDP Error: %v: %v", connError.message, connError.cause)
			status = connError.status
		}
		sm.AddTargetUDPPacket(keyID, status, targetProxyBytes, proxyClientBytes)
	}
}<|MERGE_RESOLUTION|>--- conflicted
+++ resolved
@@ -17,6 +17,7 @@
 import (
 	"errors"
 	"fmt"
+	"log"
 	"net"
 	"time"
 
@@ -57,7 +58,6 @@
 			logger.Debugf("Failed UDP cipher %v: %v", id, err)
 			continue
 		}
-<<<<<<< HEAD
 		if ip > 0 {
 			if list, ok := ipCiphers[ip]; ok {
 				ipCiphers[ip] = append(list, id)
@@ -65,10 +65,7 @@
 				ipCiphers[ip] = []string{id}
 			}
 		}
-		log.Printf("Selected UDP cipher %v", id)
-=======
 		logger.Debugf("Selected UDP cipher %v", id)
->>>>>>> a13be062
 		return buf, id, cipher, nil
 	}
 	return nil, "", nil, errors.New("could not find valid cipher")
@@ -104,15 +101,9 @@
 			if err != nil {
 				return &connectionError{"ERR_READ", "Failed to read from client", err}
 			}
-<<<<<<< HEAD
-			defer log.Printf("DEBUG UDP done with %v", clientAddr.String())
-			log.Printf("DEBUG UDP Request from %v with %v bytes", clientAddr, clientProxyBytes)
-			buf, keyID, cipher, err := unpack(textBuf, cipherBuf[:clientProxyBytes], clientAddr, *ciphers)
-=======
 			defer logger.Debugf("UDP done with %v", clientAddr.String())
 			logger.Debugf("UDP Request from %v with %v bytes", clientAddr, clientProxyBytes)
 			buf, keyID, cipher, err := unpack(textBuf, cipherBuf[:clientProxyBytes], *ciphers)
->>>>>>> a13be062
 			if err != nil {
 				return &connectionError{"ERR_CIPHER", "Failed to upack data from client", err}
 			}
